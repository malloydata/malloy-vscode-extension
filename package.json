{
  "name": "malloy-vscode",
  "publisher": "malloydata",
  "displayName": "Malloy",
  "description": "Malloy is an experimental language for describing data relationships and transformations",
  "version": "0.2.0",
  "private": true,
  "config": {
    "malloy_packages": [
      "@malloydata/malloy",
      "@malloydata/db-bigquery",
      "@malloydata/db-duckdb",
      "@malloydata/db-postgres",
      "@malloydata/render",
      "@malloydata/malloy-sql"
    ]
  },
  "engines": {
    "vscode": "^1.72.0",
    "node": ">=12"
  },
  "scripts": {
    "build": "tsc --build && npm run build-extension",
    "lint": "gts lint",
    "lint-fix": "gts fix",
    "test": "jest --runInBand",
    "build-extension": "ts-node scripts/build-extension build",
    "build-extension-dev": "ts-node scripts/build-extension build -D",
    "package-extension": "ts-node scripts/package-extension package",
    "publish-extensions": "ts-node scripts/publish-extensions",
    "malloy-update-next": "npm install  --no-fund --no-audit --save-exact $(echo $npm_package_config_malloy_packages | sed -E 's/(@malloydata\\/[-a-z]+)/\\1@next/g')",
    "malloy-update": "npm install  --no-fund --no-audit --save-exact $(echo $npm_package_config_malloy_packages | sed -E 's/(@malloydata\\/[-a-z]+)/\\1@latest/g')",
    "malloy-link": "npm --no-fund --no-audit link $npm_package_config_malloy_packages",
    "malloy-unlink": "npm --no-fund --no-save --no-audit unlink $npm_package_config_malloy_packages && npm --no-fund --no-audit install --force",
    "clean": "gts clean",
    "compile": "tsc",
    "fix": "gts fix",
    "prepare": "npm run compile",
    "pretest": "npm run compile",
    "posttest": "npm run lint"
  },
  "icon": "img/logo.png",
  "license": "MIT",
  "categories": [
    "Programming Languages",
    "Data Science",
    "Visualization",
    "Other"
  ],
  "activationEvents": [
    "onCommand:malloy.showLicenses",
    "onCommand:malloy.runQueryFile",
    "onCommand:malloy.runQuery",
    "onCommand:malloy.showSQL",
    "onCommand:malloy.showSQLFile",
    "onCommand:malloy.showSQLNamedQuery",
    "onCommand:malloy.runNamedQuery",
    "onCommand:malloy.runTurtleFromSchema",
    "onCommand:malloy.runTurtleWithFilters",
    "onCommand:malloy.copyFieldPath",
    "onCommand:malloy.refreshSchema",
    "onCommand:malloy.editConnections",
    "onCommand:malloy.runMalloySQLFile",
    "onCommand:malloy.runMalloySQLStatement",
    "onCommand:malloy.showSQLMalloySQLFile",
    "onLanguage:malloy",
    "onLanguage:malloy-sql",
    "workspaceContains:**/.malloy",
    "onView:malloyConnections",
    "onView:malloySchema",
    "onWebviewPanel:malloyQuery",
    "onWebviewPanel:malloySQLQuery",
    "onWebviewPanel:malloyConnections",
    "onNotebook:malloy-notebook"
  ],
  "main": "./dist/extension_node",
  "browser": "./dist/extension_browser",
  "configurationDefaults": {
    "[malloy]": {
      "editor.semanticHighlighting.enabled": true
    }
  },
  "repository": {
    "type": "git",
    "url": "https://github.com/malloydata/malloy-vscode-extension"
  },
  "contributes": {
    "viewsContainers": {
      "activitybar": [
        {
          "id": "malloy",
          "title": "Malloy",
          "icon": "img/logo.png"
        }
      ]
    },
    "commands": [
      {
        "command": "malloy.showLicenses",
        "title": "Show Licenses",
        "category": "Malloy"
      },
      {
        "command": "malloy.runQueryFile",
        "title": "Run Query File",
        "category": "Malloy"
      },
      {
        "command": "malloy.runQuery",
        "title": "Run Query",
        "category": "Malloy",
        "enablement": "false"
      },
      {
        "command": "malloy.runNamedQuery",
        "title": "Run Named Query",
        "category": "Malloy",
        "enablement": "false"
      },
      {
        "command": "malloy.showSQLFile",
        "title": "Show SQL File",
        "category": "Malloy",
        "enablement": "false"
      },
      {
        "command": "malloy.showSQL",
        "title": "Show SQL",
        "category": "Malloy",
        "enablement": "false"
      },
      {
        "command": "malloy.showNamedQuerySQL",
        "title": "Show Named Query SQL",
        "category": "Malloy",
        "enablement": "false"
      },
      {
        "command": "malloy.runTurtleFromSchema",
        "title": "Run Query From Schema",
        "category": "Malloy",
        "icon": {
          "light": "img/play.svg",
          "dark": "img/play.svg"
        },
        "enablement": "view == malloySchema && viewItem == query"
      },
      {
        "command": "malloy.runTurtleWithFilters",
        "title": "Run Query With Filters",
        "category": "Malloy",
        "enablement": "false"
      },
      {
        "command": "malloy.runMalloySQLFile",
        "title": "Run MalloySQL File",
        "category": "Malloy",
        "enablement": "editorLangId == malloy-sql"
      },
      {
        "command": "malloy.runMalloySQLStatement",
        "title": "Run MalloySQL Statement",
        "category": "Malloy",
        "enablement": "editorLangId == malloy-sql"
      },
      {
        "command": "malloy.showSQLMalloySQLFile",
        "title": "Show MalloySQL Compiled SQL",
        "category": "Malloy",
        "enablement": "editorLangId == malloy-sql"
      },
      {
        "command": "malloy.copyFieldPath",
        "title": "Copy Field Path",
        "category": "Malloy"
      },
      {
        "command": "malloy.refreshSchema",
        "title": "Refresh Schema",
        "category": "Malloy",
        "icon": {
          "light": "img/refresh.svg",
          "dark": "img/refresh.svg"
        }
      },
      {
        "command": "malloy.editConnections",
        "title": "Edit Connections",
        "category": "Malloy"
      },
      {
        "command": "malloy.runNamedSQLBlock",
        "title": "Run Named SQL Block",
        "category": "Malloy",
        "enablement": "false"
      },
      {
        "command": "malloy.runUnnamedSQLBlock",
        "title": "Run Unnamed SQL Block",
        "category": "Malloy",
        "enablement": "false"
      },
      {
        "category": "Create",
        "command": "malloy.newUntitledNotebook",
        "title": "Malloy Notebook"
      },
      {
        "title": "Table",
        "category": "Malloy Renderer",
        "command": "malloy.rendererTable",
        "enablement": "notebookType == malloy-notebook && notebookCellType == code"
      },
      {
        "title": "List",
        "category": "Malloy Renderer",
        "command": "malloy.rendererList",
        "enablement": "notebookType == malloy-notebook && notebookCellType == code"
      },
      {
        "title": "Bar Chart",
        "category": "Malloy Renderer",
        "command": "malloy.rendererBarChart",
        "enablement": "notebookType == malloy-notebook && notebookCellType == code"
      },
      {
        "title": "Line Chart",
        "category": "Malloy Renderer",
        "command": "malloy.rendererLineChart",
        "enablement": "notebookType == malloy-notebook && notebookCellType == code"
      },
      {
        "title": "Scatter Chart",
        "category": "Malloy Renderer",
        "command": "malloy.rendererScatterChart",
        "enablement": "notebookType == malloy-notebook && notebookCellType == code"
      },
      {
        "title": "Shape Map",
        "category": "Malloy Renderer",
        "command": "malloy.rendererShapeMap",
        "enablement": "notebookType == malloy-notebook && notebookCellType == code"
      },
      {
        "title": "Point Map",
        "category": "Malloy Renderer",
        "command": "malloy.rendererPointMap",
        "enablement": "notebookType == malloy-notebook && notebookCellType == code"
      },
      {
        "title": "Segment Map",
        "category": "Malloy Renderer",
        "command": "malloy.rendererSegmentMap",
        "enablement": "notebookType == malloy-notebook && notebookCellType == code"
      },
      {
        "title": "JSON",
        "category": "Malloy Renderer",
        "command": "malloy.rendererJson",
        "enablement": "notebookType == malloy-notebook && notebookCellType == code"
      },
      {
        "title": "Dashboard",
        "category": "Malloy Renderer",
        "command": "malloy.rendererDashboard",
        "enablement": "notebookType == malloy-notebook && notebookCellType == code"
      }
    ],
    "menus": {
      "view/title": [
        {
          "command": "malloy.refreshSchema",
          "when": "view == malloySchema",
          "group": "navigation"
        },
        {
          "command": "malloy.editConnections",
          "when": "view == malloyConnections",
          "group": "navigation"
        }
      ],
      "view/item/context": [
        {
          "command": "malloy.runTurtleFromSchema",
          "when": "view == malloySchema && viewItem == query",
          "group": "inline"
        }
      ],
      "file/newFile": [
        {
          "command": "malloy.newUntitledNotebook",
          "group": "notebook"
        }
      ],
      "notebook/cell/title": [
        {
          "submenu": "malloy.renderer",
          "when": "notebookType == malloy-notebook && notebookCellType == code"
        }
      ],
      "malloy.renderer": [
        {
          "command": "malloy.rendererTable"
        },
        {
          "command": "malloy.rendererBarChart"
        },
        {
          "command": "malloy.rendererLineChart"
        },
        {
          "command": "malloy.rendererScatterChart"
        },
        {
          "command": "malloy.rendererShapeMap"
        },
        {
          "command": "malloy.rendererPointMap"
        },
        {
          "command": "malloy.rendererSegmentMap"
        },
        {
          "command": "malloy.rendererJson"
        },
        {
          "command": "malloy.rendererList"
        },
        {
          "command": "malloy.rendererDashboard"
        }
      ]
    },
    "submenus": [
      {
        "id": "malloy.renderer",
        "label": "Select Renderer"
      }
    ],
    "languages": [
      {
        "id": "malloy",
        "extensions": [
          ".malloy",
          ".malloynb"
        ],
        "aliases": [
          "Malloy",
          "malloy"
        ],
        "filenames": [],
        "configuration": "malloy-language.json",
        "icon": {
          "dark": "./img/icon.svg",
          "light": "./img/icon.svg"
        }
      },
      {
        "id": "malloy-sql",
        "extensions": [
          ".malloysql"
        ],
        "aliases": [
          "Malloy SQL",
          "malloy SQL"
        ],
        "filenames": [],
        "configuration": "malloy-sql-language.json",
        "icon": {
          "dark": "./img/icon.svg",
          "light": "./img/icon.svg"
        }
      }
    ],
    "grammars": [
      {
        "language": "malloy",
        "scopeName": "source.malloy",
        "path": "./malloy.tmGrammar.json"
      },
      {
        "language": "malloy-sql",
        "scopeName": "source.malloy-sql",
        "path": "./malloy-sql.tmGrammar.json"
      }
    ],
    "views": {
      "malloy": [
        {
          "id": "malloyHelp",
          "name": "Help",
          "type": "webview",
          "when": "malloy.extensionStatus == installed || resourceFilename =~ /\\.malloy(nb|sql)?$/"
        },
        {
          "id": "malloyConnections",
          "name": "Malloy Connections",
          "when": "malloy.extensionStatus == installed || resourceFilename =~ /\\.malloy(nb|sql)?$/"
        }
      ],
      "explorer": [
        {
          "id": "malloySchema",
          "name": "Malloy Schema",
          "when": "malloy.webviewPanelFocused == true || resourceFilename =~ /\\.malloy(nb|sql)?$/"
        }
      ]
    },
    "viewsWelcome": [
      {
        "view": "malloyConnections",
        "contents": "No configured connections.\n[Edit Connections](command:malloy.editConnections)"
      }
    ],
    "configuration": {
      "title": "Malloy",
      "properties": {
        "malloy.rowLimit": {
          "type": "number",
          "description": "Maximum number of top-level rows to fetch when running queries.",
          "default": 50
        },
        "malloy.downloadsPath": {
          "type": "string",
          "description": "Path to directory to save downloaded results",
          "default": "~/Downloads"
        },
        "malloy.telemetry": {
          "type": "boolean",
          "description": "Whether telemetry is enabled for the Malloy extension. Used in conjunction with the `telemetry.telemetryLevel` setting and the --disable-telemetry CLI flag.",
          "default": true
        },
        "malloy.connections": {
          "type": "array",
          "items": {
            "anyOf": [
              {
                "type": "object",
                "properties": {
                  "backend": {
                    "type": "string",
                    "const": "postgres"
                  },
                  "host": {
                    "type": "string"
                  },
                  "port": {
                    "type": "number"
                  },
                  "username": {
                    "type": "string"
                  },
                  "password": {
                    "type": "string"
                  },
                  "name": {
                    "type": "string"
                  },
                  "id": {
                    "type": "string"
                  },
                  "isDefault": {
                    "type": "boolean"
                  },
                  "databaseName": {
                    "type": "string"
                  }
                }
              },
              {
                "type": "object",
                "properties": {
                  "backend": {
                    "type": "string",
                    "const": "bigquery"
                  },
                  "name": {
                    "type": "string"
                  },
                  "id": {
                    "type": "string"
                  },
                  "isDefault": {
                    "type": "boolean"
                  },
                  "projectName": {
                    "type": "string"
                  },
                  "location": {
                    "type": "string"
                  },
                  "serviceAccountKeyPath": {
                    "type": "string"
                  }
                }
              },
              {
                "type": "object",
                "properties": {
                  "backend": {
                    "type": "string",
                    "const": "duckdb"
                  },
                  "name": {
                    "type": "string"
                  },
                  "id": {
                    "type": "string"
                  },
                  "isDefault": {
                    "type": "boolean"
                  },
                  "workingDirectory": {
                    "type": "string"
                  }
                }
              },
              {
                "type": "object",
                "properties": {
                  "backend": {
                    "type": "string",
                    "const": "duckdb_wasm"
                  },
                  "name": {
                    "type": "string"
                  },
                  "id": {
                    "type": "string"
                  },
                  "isDefault": {
                    "type": "boolean"
                  },
                  "workingDirectory": {
                    "type": "string"
                  }
                }
              }
            ]
          },
          "description": "Connections for Malloy to use to access data when compiling and querying."
        }
      }
    },
    "walkthroughs": [
      {
        "id": "malloy-quickstart",
        "title": "Quick Start",
        "description": "Quickly get up to speed with Malloy.",
        "steps": [
          {
            "id": "configure-connections",
            "title": "Connect a Database",
            "description": " \n[Edit Connections](command:malloy.editConnections)",
            "media": {
              "markdown": "media/connections.md"
            },
            "completionEvents": [
              "onSettingChanged:malloy.connections"
            ]
          },
          {
            "id": "download-samples",
            "title": "Download Sample Models",
            "description": " \n[Download All Sample Models](https://github.com/malloydata/malloy-samples/releases/latest)",
            "media": {
              "markdown": "media/sample-models.md"
            }
          },
          {
            "id": "check-out-samples",
            "title": "Explore Malloy Documentation",
            "description": "Malloy documentation is super cool!\n[Visit Documentation](https://malloydata.github.io/documentation/user_guides/basic.html)",
            "media": {
              "markdown": "media/docs.md"
            }
          }
        ]
      }
    ],
    "notebooks": [
      {
        "id": "malloy-notebook",
        "type": "malloy-notebook",
        "displayName": "Malloy Notebook",
        "selector": [
          {
            "filenamePattern": "*.malloynb"
          }
        ]
      }
    ],
    "notebookRenderer": [
      {
        "displayName": "Malloy",
        "entrypoint": "./dist/malloy_entry.js",
        "id": "malloy.notebook-renderer",
        "mimeTypes": [
          "x-application/malloy-results"
        ]
      },
      {
        "displayName": "JSON",
        "entrypoint": "./dist/json_entry.js",
        "id": "malloy.notebook-renderer-json",
        "mimeTypes": [
          "x-application/malloy-results"
        ]
      },
      {
        "displayName": "SQL",
        "entrypoint": "./dist/sql_entry.js",
        "id": "malloy.notebook-renderer-sql",
        "mimeTypes": [
          "x-application/malloy-results"
        ]
      }
    ]
  },
  "dependencies": {
<<<<<<< HEAD
    "@malloydata/db-bigquery": "0.0.39",
    "@malloydata/db-duckdb": "0.0.39",
    "@malloydata/db-postgres": "0.0.39",
    "@malloydata/malloy": "0.0.39",
    "@malloydata/render": "0.0.39",
=======
    "@malloydata/db-bigquery": "0.0.38",
    "@malloydata/db-duckdb": "0.0.38",
    "@malloydata/db-postgres": "0.0.38",
    "@malloydata/malloy": "0.0.38",
    "@malloydata/malloy-sql": "0.0.38",
    "@malloydata/render": "0.0.38",
>>>>>>> c13ad5e8
    "@popperjs/core": "^2.11.6",
    "@vscode/webview-ui-toolkit": "^1.2.1",
    "duckdb": "0.7.1",
    "keytar": "7.7.0",
    "lodash": "^4.17.21",
    "node-fetch": "^2.6.6",
    "prismjs": "^1.28.0",
    "react": "^17.0.2",
    "react-dom": "^17.0.2",
    "react-popper": "^2.3.0",
    "react-popper-tooltip": "^4.3.1",
    "shiki": "^0.10.0",
    "styled-components": "^5.3.3",
    "tar-stream": "^3.0.0",
    "uuid": "^8.3.2",
    "vscode-jsonrpc": "^8.1.0",
    "vscode-languageclient": "^8.1.0",
    "vscode-languageserver": "^8.1.0",
    "vscode-languageserver-textdocument": "^1.0.8",
    "vscode-uri": "^3.0.7"
  },
  "devDependencies": {
    "@jest/globals": "^26.6.2",
    "@types/jest": "^29.2.1",
    "@types/jest-expect-message": "^1.1.0",
    "@types/jsdom": "^16.2.11",
    "@types/lodash": "^4.14.191",
    "@types/madge": "^5.0.0",
    "@types/node": "^14.11.2",
    "@types/node-fetch": "^2.6.2",
    "@types/prismjs": "^1.26.0",
    "@types/react": "^17.0.38",
    "@types/react-dom": "^17.0.11",
    "@types/semver": "^7.3.9",
    "@types/styled-components": "^5.1.19",
    "@types/tar-stream": "^2.2.2",
    "@types/uuid": "^8.3.4",
    "@types/vscode": "1.72.0",
    "@types/vscode-notebook-renderer": "^1.72.0",
    "@types/vscode-webview": "^1.57.0",
    "@typescript-eslint/eslint-plugin": "^5.48.2",
    "@typescript-eslint/parser": "^5.48.2",
    "@vscode/test-electron": "^2.2.3",
    "@vscode/test-web": "^0.0.34",
    "@vscode/vsce": "^2.19.0",
    "esbuild": "0.17.4",
    "esbuild-plugin-svgr": "^1.0.1",
    "eslint": "^8.32.0",
    "eslint-config-prettier": "^8.6.0",
    "eslint-plugin-prettier": "^4.2.1",
    "gts": "^3.1.1",
    "jest": "^29.4.1",
    "jest-diff": "^29.4.1",
    "jest-expect-message": "^1.1.3",
    "jest-silent-reporter": "^0.5.0",
    "madge": "^6.0.0",
    "ovsx": "^0.8.0",
    "semver": "^7.3.5",
    "ts-jest": "^29.0.5",
    "ts-node": "^10.9.1",
    "typescript": "4.7.4",
    "yargs": "^17.6.2"
  }
}<|MERGE_RESOLUTION|>--- conflicted
+++ resolved
@@ -618,20 +618,11 @@
     ]
   },
   "dependencies": {
-<<<<<<< HEAD
     "@malloydata/db-bigquery": "0.0.39",
     "@malloydata/db-duckdb": "0.0.39",
     "@malloydata/db-postgres": "0.0.39",
     "@malloydata/malloy": "0.0.39",
     "@malloydata/render": "0.0.39",
-=======
-    "@malloydata/db-bigquery": "0.0.38",
-    "@malloydata/db-duckdb": "0.0.38",
-    "@malloydata/db-postgres": "0.0.38",
-    "@malloydata/malloy": "0.0.38",
-    "@malloydata/malloy-sql": "0.0.38",
-    "@malloydata/render": "0.0.38",
->>>>>>> c13ad5e8
     "@popperjs/core": "^2.11.6",
     "@vscode/webview-ui-toolkit": "^1.2.1",
     "duckdb": "0.7.1",
