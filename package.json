--- conflicted
+++ resolved
@@ -380,20 +380,12 @@
     ]
   },
   "dependencies": {
-<<<<<<< HEAD
-    "@malloydata/db-bigquery": "0.0.23",
-    "@malloydata/db-duckdb": "0.0.23",
-    "@malloydata/db-postgres": "0.0.23",
-    "@malloydata/malloy": "0.0.23",
-    "@malloydata/render": "0.0.23",
-    "@popperjs/core": "^2.11.6",
-=======
     "@malloydata/db-bigquery": "0.0.24",
     "@malloydata/db-duckdb": "0.0.24",
     "@malloydata/db-postgres": "0.0.24",
     "@malloydata/malloy": "0.0.24",
     "@malloydata/render": "0.0.24",
->>>>>>> a4158d5b
+    "@popperjs/core": "^2.11.6",
     "@vscode/webview-ui-toolkit": "^1.2.1",
     "duckdb": "0.6.1",
     "keytar": "7.7.0",
