--- conflicted
+++ resolved
@@ -618,20 +618,12 @@
     ]
   },
   "dependencies": {
-<<<<<<< HEAD
-    "@malloydata/db-bigquery": "0.0.32",
-    "@malloydata/db-duckdb": "0.0.32",
-    "@malloydata/db-postgres": "0.0.32",
-    "@malloydata/malloy": "0.0.32",
-    "@malloydata/render": "0.0.32",
-    "@malloydata/malloy-sql": "file:../malloy/packages/malloy-malloy-sql",
-=======
     "@malloydata/db-bigquery": "0.0.35",
     "@malloydata/db-duckdb": "0.0.35",
     "@malloydata/db-postgres": "0.0.35",
-    "@malloydata/malloy": "0.0.35",
+    "@malloydata/malloy": "next",
+    "@malloydata/malloy-sql": "next",
     "@malloydata/render": "0.0.35",
->>>>>>> d750ef61
     "@popperjs/core": "^2.11.6",
     "@vscode/webview-ui-toolkit": "^1.2.1",
     "duckdb": "0.7.1",
