--- conflicted
+++ resolved
@@ -33,7 +33,7 @@
   {rowLimit}: ConfigOptions
 ): Promise<BigQueryConnection> => {
   const options = {
-    projectId: connectionConfig.projectName,
+    projectId: connectionConfig.projectId,
     serviceAccountKeyPath: connectionConfig.serviceAccountKeyPath,
     location: connectionConfig.location,
     maximumBytesBilled: convertToBytes(
@@ -44,23 +44,10 @@
   console.info('Creating bigquery connection with', JSON.stringify(options));
   const connection = new BigQueryConnection(
     connectionConfig.name,
-<<<<<<< HEAD
-    () => ({rowLimit}),
-    {
-      projectId: connectionConfig.projectId,
-      serviceAccountKeyPath: connectionConfig.serviceAccountKeyPath,
-      location: connectionConfig.location,
-      maximumBytesBilled: convertToBytes(
-        connectionConfig.maximumBytesBilled || ''
-      ),
-      timeoutMs: connectionConfig.timeoutMs,
-    }
-=======
     () => ({
       rowLimit,
     }),
     options
->>>>>>> 84ba2177
   );
   return connection;
 };