--- conflicted
+++ resolved
@@ -123,27 +123,7 @@
 
   const fileExtension = downloadOptions.format === 'json' ? 'json' : 'csv';
   const fileUri = await dedupeFileName(downloadPathUri, name, fileExtension);
-<<<<<<< HEAD
-  noAwait(    vscode.window.withProgress(
-      {
-        location: vscode.ProgressLocation.Notification,
-        title: `Malloy Download (${name})`,
-        cancellable: false,
-      },
-      async () => {
-        try {
-          let off: Disposable;
-          if (downloadOptions.amount === 'current') {
-            const writeStream = new VSCodeWriteStream(fileUri);
-            const writer =
-              downloadOptions.format === 'json'
-                ? new JSONWriter(writeStream)
-                : new CSVWriter(writeStream);
-            const rowStream = currentResults.data.inMemoryStream();
-            await writer.process(rowStream);
-            noAwait(
-=======
-  noAwait(vscode.window.withProgress(
+  vscode.window.withProgress(
     {
       location: vscode.ProgressLocation.Notification,
       title: `Malloy Download (${name})`,
@@ -160,9 +140,9 @@
               : new CSVWriter(writeStream);
           const rowStream = currentResults.data.inMemoryStream();
           await writer.process(rowStream);
-          noAwait(vscode.window.showInformationMessage(
+          vscode.window.showInformationMessage(
             `Malloy Download (${name}): Complete`
-          ));
+          );
         } else {
           const {file, ...params} = query;
           sendDownloadMessage(
@@ -182,73 +162,26 @@
               return;
             }
             if (error) {
-              noAwait(
-                vscode.window.showErrorMessage(
-                  `Malloy Download (${name}): Error\n${error}`
-                )
+              vscode.window.showErrorMessage(
+                `Malloy Download (${name}): Error\n${error}`
               );
             } else {
->>>>>>> c3351978
               vscode.window.showInformationMessage(
                 `Malloy Download (${name}): Complete`
-              )
-            );
-          } else {
-            const {file, ...params} = query;
-            sendDownloadMessage(
-              worker,
-              {
-                uri: file.uri.toString(),
-                ...params,
-              },
-              panelId,
-              name,
-              fileUri.toString(),
-              downloadOptions
-            );
-            const listener = (msg: WorkerDownloadMessage) => {
-              const {name: msgName, error} = msg;
-              if (msgName !== name) {
-                return;
-              }
-              if (error) {
-                noAwait(
-                  vscode.window.showErrorMessage(
-                    `Malloy Download (${name}): Error\n${error}`
-                  )
-                );
-              } else {
-                vscode.window.showInformationMessage(
-                  `Malloy Download (${name}): Complete`
-                );
-              }
-              off?.dispose();
-            };
-
-            off = worker.onRequest('malloy/download', listener);
-          }
-        } catch (error) {
-          noAwait(
-            vscode.window.showErrorMessage(
-              `Malloy Download (${name}): Error\n${errorMessage(error)}`
-            )
-          );
+              );
+            }
+            off?.dispose();
+          };
+
+          off = worker.onRequest('malloy/download', listener);
         }
-<<<<<<< HEAD
-      }
-    )
-  );
-=======
       } catch (error) {
-        noAwait(
-          vscode.window.showErrorMessage(
-            `Malloy Download (${name}): Error\n${errorMessage(error)}`
-          )
+        vscode.window.showErrorMessage(
+          `Malloy Download (${name}): Error\n${errorMessage(error)}`
         );
       }
     }
-  ));
->>>>>>> c3351978
+  );
 }
 
 async function dedupeFileName(uri: vscode.Uri, name: string, ext: string) {
