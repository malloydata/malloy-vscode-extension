--- conflicted
+++ resolved
@@ -24,11 +24,8 @@
 import { CONNECTION_MANAGER } from "../state";
 import { ConnectionBackend, ConnectionConfig } from "../../common";
 import { getDefaultIndex } from "../../common/connection_manager_types";
-<<<<<<< HEAD
 import { VSCodeConnectionManager } from "../connection_manager";
-=======
 import { deletePassword, setPassword } from "keytar";
->>>>>>> 7602f3a0
 
 export function editConnectionsCommand(): void {
   const panel = vscode.window.createWebviewPanel(
