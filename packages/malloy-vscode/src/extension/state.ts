--- conflicted
+++ resolved
@@ -12,24 +12,18 @@
  */
 
 import { TextDocument, WebviewPanel } from "vscode";
-<<<<<<< HEAD
 import * as vscode from "vscode";
+import { ConnectionConfig, ConnectionManager } from "../common";
 import { Result } from "@malloy-lang/malloy";
-import { ConnectionConfig, ConnectionManager } from "../common";
-=======
-import { Connection, FixedConnectionMap, Result } from "@malloy-lang/malloy";
-import { BigQueryConnection } from "@malloy-lang/db-bigquery";
-import { PostgresConnection } from "@malloy-lang/db-postgres";
 import {
   QueryPanelMessage,
   WebviewMessageManager,
 } from "./webview_message_manager";
->>>>>>> 618d0ccb
 
-export function getConnectionsConfig() {
+export function getConnectionsConfig(): ConnectionConfig[] {
   return vscode.workspace
     .getConfiguration("malloy")
-    .get("connections") as ConnectionConfig[]
+    .get("connections") as ConnectionConfig[];
 }
 
 export const CONNECTION_MANAGER = new ConnectionManager(getConnectionsConfig());
