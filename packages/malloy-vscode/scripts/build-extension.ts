--- conflicted
+++ resolved
@@ -27,13 +27,8 @@
   | "alpine-x64"
   | "alpine-arm64"
   | "darwin-x64"
-<<<<<<< HEAD
   | "darwin-arm64"
   | "win32-x64";
-=======
-  | "darwin-arm64";
-// | "win32-x64";
->>>>>>> b4f56574
 
 export type BinaryTargetMap = { [target in Target]: string };
 
@@ -51,11 +46,8 @@
 export const targetDuckDBMap: Partial<BinaryTargetMap> = {
   "linux-x64": "duckdb-v0.4.0-node-v93-linux-x64.node",
   "darwin-x64": "duckdb-v0.4.0-node-v93-darwin-x64.node",
-<<<<<<< HEAD
-  "win32-x64": "duckdb-v0.4.0-node-v93-win32-x64.node"
-=======
+  "win32-x64": "duckdb-v0.4.0-node-v93-win32-x64.node",
   "darwin-arm64": "duckdb-v0.4.0-node-v93-darwin-arm64.node",
->>>>>>> b4f56574
 };
 
 export const outDir = "dist/";
